#include "core/http_client.h"
#include "core/crawler.h"
<<<<<<< HEAD
#include <iostream>
#include <filesystem>
#include <fstream>

int main(int argc, char** argv) {
    if (argc < 3) {
        std::cerr << "Usage: sentinel scan --target URL --out filename [--openapi file.json]\n";
        return 2;
=======
#include "logging/chain.h"
#include "artifacts/artifacts.h"
#include "budget/policy.h"
#include <iostream>
#include <filesystem>
#include <fstream>
#include <chrono>
#include <iomanip>
#include <sstream>

// Generate unique run ID
std::string generate_run_id() {
    auto now = std::chrono::system_clock::now();
    auto time_t = std::chrono::system_clock::to_time_t(now);
    std::ostringstream oss;
    oss << "run_" << std::put_time(std::gmtime(&time_t), "%Y%m%d_%H%M%S");
    return oss.str();
}

// Command: scan
int cmd_scan(int argc, char** argv) {
    std::string target;
    std::string outdir = "./artifacts";
    std::string openapi;
    
    for (int i = 2; i < argc; i++) {
        std::string arg = argv[i];
        if (arg == "--target" && i+1 < argc) {
            target = argv[++i];
        } else if (arg == "--out" && i+1 < argc) {
            outdir = argv[++i];
        } else if (arg == "--openapi" && i+1 < argc) {
            openapi = argv[++i];
        }
    }
    
    if (target.empty()) {
        std::cerr << "Error: --target required\n";
        return 2;
    }
    
    // Create output directory
    std::filesystem::create_directories(outdir);
    
    // Generate run ID
    std::string run_id = generate_run_id();
    std::cout << "Starting scan: " << run_id << "\n";
    std::cout << "Target: " << target << "\n";
    
    // Initialize hash-chained logger
    logging::ChainLogger logger(outdir + "/scan.log.jsonl", run_id);
    
    // Log scan start
    nlohmann::json scan_start;
    scan_start["target"] = target;
    scan_start["run_id"] = run_id;
    logger.append("scan_start", scan_start);
    
    // Setup HTTP client
    HttpClient::Options http_opts;
    http_opts.follow_redirects = true;
    http_opts.timeout_seconds = 15;
    http_opts.connect_timeout_seconds = 5;
    HttpClient client(http_opts);
    
    // Setup crawler
    Crawler crawler(client);
    crawler.add_seed(target);
    
    if (!openapi.empty()) {
        if (crawler.load_openapi_file(openapi)) {
            std::cout << "Loaded OpenAPI spec: " << openapi << "\n";
        } else {
            std::cerr << "Warning: Could not load OpenAPI file\n";
        }
    }
    
    // Run crawler
    std::cout << "Crawling...\n";
    auto results = crawler.run();
    std::cout << "Found " << results.size() << " pages\n";
    
    // Process results and generate findings
    std::vector<artifacts::Finding> findings;
    
    for (auto& r : results) {
        // Simple oracles (Person A's work would provide these)
        // For now, we'll create dummy findings to demonstrate Person B features
        
        // Check for missing security headers (dummy check)
        if (r.status >= 200 && r.status < 300) {
            artifacts::Finding f;
            f.id = "finding_" + std::to_string(findings.size() + 1);
            f.url = r.url;
            f.category = "missing_security_header";
            f.method = "GET";
            f.headers["Accept"] = "text/html";
            f.evidence["header_checked"] = "X-Frame-Options";
            f.evidence["observed_value"] = nullptr;
            f.severity = "medium";
            f.confidence = 0.95;
            f.remediation_id = "headers";
            
            findings.push_back(f);
            
            // Log finding
            nlohmann::json finding_json;
            finding_json["id"] = f.id;
            finding_json["url"] = f.url;
            finding_json["category"] = f.category;
            finding_json["severity"] = f.severity;
            finding_json["confidence"] = f.confidence;
            finding_json["evidence"] = f.evidence;
            
            logger.append("finding_recorded", finding_json);
        }
    }
    
    std::cout << "Generated " << findings.size() << " findings\n";
    
    // Generate artifacts
    std::cout << "Generating reproduction artifacts...\n";
    
    // Generate repro.sh
    if (artifacts::ArtifactGenerator::generate_repro_script(
        findings, outdir + "/repro.sh")) {
        std::cout << "  ✓ repro.sh\n";
    }
    
    // Generate Catch2 tests
    if (artifacts::ArtifactGenerator::generate_catch2_tests(
        findings, run_id, outdir + "/repro_" + run_id + ".cpp")) {
        std::cout << "  ✓ repro_" << run_id << ".cpp\n";
    }
    
    // Write traditional scan results JSON
    nlohmann::json out = nlohmann::json::array();
    for (auto& r : results) {
        nlohmann::json j;
        j["url"] = r.url;
        j["status"] = r.status;
        j["links"] = nlohmann::json::array();
        for (auto& link : r.links) {
            j["links"].push_back(link);
        }
        j["forms"] = nlohmann::json::array();
        for (auto& form : r.forms) {
            nlohmann::json form_json;
            form_json["action"] = form.action;
            form_json["method"] = form.method;
            form_json["inputs"] = nlohmann::json::array();
            for (auto& iv : form.inputs) {
                form_json["inputs"].push_back({
                    {"name", iv.first}, 
                    {"value", iv.second}
                });
            }
            j["forms"].push_back(form_json);
        }
        out.push_back(j);
    }
    
    std::ofstream ofs(outdir + "/scan_results.json");
    ofs << out.dump(2);
    ofs.close();
    
    // Generate manifest
    if (artifacts::ArtifactGenerator::generate_manifest(
        outdir, outdir + "/assets.manifest.json")) {
        std::cout << "  ✓ assets.manifest.json\n";
    }
    
    // Log scan completion
    nlohmann::json scan_end;
    scan_end["pages_crawled"] = results.size();
    scan_end["findings_count"] = findings.size();
    logger.append("scan_complete", scan_end);
    
    std::cout << "\nScan complete. Artifacts in: " << outdir << "/\n";
    return 0;
}

// Command: verify
int cmd_verify(int argc, char** argv) {
    if (argc < 3) {
        std::cerr << "Usage: sentinel verify <log-file.jsonl>\n";
        return 2;
    }
    
    std::string log_path = argv[2];
    
    std::cout << "Verifying log: " << log_path << "\n";
    
    if (logging::ChainLogger::verify(log_path)) {
        return 0;
    } else {
        std::cerr << "Verification failed\n";
        return 1;
>>>>>>> 7e988cfb
    }
}

<<<<<<< HEAD
    std::string target;
    std::string outfile = "scan_results.jsonl";
    std::string openapi;
    for (int i = 1; i < argc; i++) {
        std::string a = argv[i];
        if (a == "--target" && i + 1 < argc) {
            target = argv[++i];
            continue;
        } 
        if (a == "--out" && i + 1 < argc) {
            outfile = argv[++i];
            continue;
        } 
        if (a == "--openapi" && i + 1 < argc) {
            openapi = argv[++i];
            continue;
        }
    }
    if (target.empty()) {
        std::cerr << "missing --target\n";
        return 2;
    }

    std::filesystem::create_directories("./artifacts");

    HttpClient::Options opts;
    opts.follow_redirects = true;
    opts.timeout_seconds = 15;
    opts.connect_timeout_seconds = 5;
    HttpClient client(opts);

    Crawler crawler(client);
    crawler.add_seed(target);
    if (!openapi.empty()) {
        crawler.load_openapi_file(openapi);
    }

    auto results = crawler.run();

    // Write results to JSON
    nlohmann::json out = nlohmann::json::array();
    for (auto &r : results) {
        nlohmann::json j;
        j["url"] = r.url;
        j["method"] = r.method;
        j["params"] = nlohmann::json::array();
        for (const auto& [name,value] : r.params) {
            j["params"].push_back({name, value});
        }
        j["headers"] = nlohmann::json::array();
        for (const auto& [name,value] : r.headers) {
            j["headers"].push_back({name, value});
        }
        j["cookies"] = r.cookies;
        j["source"] = r.source;
        j["discovery_path"] = r.discovery_path;
        j["timestamp"] = r.timestamp;
        j["hash"] = r.hash;
        out.push_back(j);
   }

    std::ofstream ofs("./artifacts/" + outfile);
    ofs << out.dump(2);
    ofs.close();
    return 0;
=======
// Command: budget
int cmd_budget(int argc, char** argv) {
    std::string policy_path;
    std::string log_path;
    
    for (int i = 2; i < argc; i++) {
        std::string arg = argv[i];
        if (arg == "--policy" && i+1 < argc) {
            policy_path = argv[++i];
        } else if (log_path.empty()) {
            log_path = arg;
        }
    }
    
    if (log_path.empty()) {
        std::cerr << "Usage: sentinel budget [--policy policy.yml] <log-file.jsonl>\n";
        return 2;
    }
    
    // Load policy
    budget::Policy policy;
    if (!policy_path.empty()) {
        std::cout << "Loading policy: " << policy_path << "\n";
        policy = budget::Policy::load(policy_path);
    } else {
        std::cout << "Using default policy\n";
        policy = budget::Policy::get_default();
    }
    
    // Evaluate budget
    budget::BudgetEvaluator evaluator(policy);
    auto result = evaluator.evaluate(log_path);
    
    // Print report
    budget::BudgetEvaluator::print_report(result);
    
    // Return appropriate exit code
    return result.exit_code();
}

int main(int argc, char** argv) {
    if (argc < 2) {
        std::cerr << "Usage:\n";
        std::cerr << "  sentinel scan --target URL [--out DIR] [--openapi FILE]\n";
        std::cerr << "  sentinel verify <log-file.jsonl>\n";
        std::cerr << "  sentinel budget [--policy FILE] <log-file.jsonl>\n";
        return 2;
    }
    
    std::string command = argv[1];
    
    if (command == "scan") {
        return cmd_scan(argc, argv);
    } else if (command == "verify") {
        return cmd_verify(argc, argv);
    } else if (command == "budget") {
        return cmd_budget(argc, argv);
    } else {
        std::cerr << "Unknown command: " << command << "\n";
        return 2;
    }
>>>>>>> 7e988cfb
}<|MERGE_RESOLUTION|>--- conflicted
+++ resolved
@@ -1,15 +1,5 @@
 #include "core/http_client.h"
 #include "core/crawler.h"
-<<<<<<< HEAD
-#include <iostream>
-#include <filesystem>
-#include <fstream>
-
-int main(int argc, char** argv) {
-    if (argc < 3) {
-        std::cerr << "Usage: sentinel scan --target URL --out filename [--openapi file.json]\n";
-        return 2;
-=======
 #include "logging/chain.h"
 #include "artifacts/artifacts.h"
 #include "budget/policy.h"
@@ -208,77 +198,9 @@
     } else {
         std::cerr << "Verification failed\n";
         return 1;
->>>>>>> 7e988cfb
-    }
-}
-
-<<<<<<< HEAD
-    std::string target;
-    std::string outfile = "scan_results.jsonl";
-    std::string openapi;
-    for (int i = 1; i < argc; i++) {
-        std::string a = argv[i];
-        if (a == "--target" && i + 1 < argc) {
-            target = argv[++i];
-            continue;
-        } 
-        if (a == "--out" && i + 1 < argc) {
-            outfile = argv[++i];
-            continue;
-        } 
-        if (a == "--openapi" && i + 1 < argc) {
-            openapi = argv[++i];
-            continue;
-        }
-    }
-    if (target.empty()) {
-        std::cerr << "missing --target\n";
-        return 2;
-    }
-
-    std::filesystem::create_directories("./artifacts");
-
-    HttpClient::Options opts;
-    opts.follow_redirects = true;
-    opts.timeout_seconds = 15;
-    opts.connect_timeout_seconds = 5;
-    HttpClient client(opts);
-
-    Crawler crawler(client);
-    crawler.add_seed(target);
-    if (!openapi.empty()) {
-        crawler.load_openapi_file(openapi);
-    }
-
-    auto results = crawler.run();
-
-    // Write results to JSON
-    nlohmann::json out = nlohmann::json::array();
-    for (auto &r : results) {
-        nlohmann::json j;
-        j["url"] = r.url;
-        j["method"] = r.method;
-        j["params"] = nlohmann::json::array();
-        for (const auto& [name,value] : r.params) {
-            j["params"].push_back({name, value});
-        }
-        j["headers"] = nlohmann::json::array();
-        for (const auto& [name,value] : r.headers) {
-            j["headers"].push_back({name, value});
-        }
-        j["cookies"] = r.cookies;
-        j["source"] = r.source;
-        j["discovery_path"] = r.discovery_path;
-        j["timestamp"] = r.timestamp;
-        j["hash"] = r.hash;
-        out.push_back(j);
-   }
-
-    std::ofstream ofs("./artifacts/" + outfile);
-    ofs << out.dump(2);
-    ofs.close();
-    return 0;
-=======
+    }
+}
+
 // Command: budget
 int cmd_budget(int argc, char** argv) {
     std::string policy_path;
@@ -340,5 +262,4 @@
         std::cerr << "Unknown command: " << command << "\n";
         return 2;
     }
->>>>>>> 7e988cfb
 }