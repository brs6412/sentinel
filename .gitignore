<<<<<<< HEAD
/build/

# generated artifacts
/out/

/out/
.venv/
=======
# Build outputs
build/
*.o
*.a
*.so

# Runtime artifacts
artifacts/
*.log
*.jsonl

# IDE files
.vscode/
.idea/
*.swp

# OS files
.DS_Store
Thumbs.
>>>>>>> ac18b941
<|MERGE_RESOLUTION|>--- conflicted
+++ resolved
@@ -1,12 +1,3 @@
-<<<<<<< HEAD
-/build/
-
-# generated artifacts
-/out/
-
-/out/
-.venv/
-=======
 # Build outputs
 build/
 *.o
@@ -14,9 +5,11 @@
 *.so
 
 # Runtime artifacts
+/out/
 artifacts/
 *.log
 *.jsonl
+.venv/
 
 # IDE files
 .vscode/
@@ -25,5 +18,4 @@
 
 # OS files
 .DS_Store
-Thumbs.
->>>>>>> ac18b941
+Thumbs.db