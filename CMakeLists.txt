cmake_minimum_required(VERSION 3.14)
project(sentinel VERSION 0.1.0 LANGUAGES CXX)

set(CMAKE_CXX_STANDARD 17)
set(CMAKE_CXX_STANDARD_REQUIRED ON)
set(CMAKE_EXPORT_COMPILE_COMMANDS ON)

<<<<<<< HEAD
find_package(PkgConfig REQUIRED)
pkg_check_modules(GUMBO REQUIRED gumbo)
find_package(CURL REQUIRED)
find_package(OpenSSL REQUIRED)

include_directories(
    ${CURL_INCLUDE_DIRS}
    ${GUMBO_INCLUDE_DIRS}
    src/core
)
=======
# Find required packages
find_package(CURL REQUIRED)
find_package(OpenSSL REQUIRED)
find_package(nlohmann_json 3.2.0 REQUIRED)

# Gumbo parser (may need manual path on some systems)
find_library(GUMBO_LIBRARY gumbo)
find_path(GUMBO_INCLUDE_DIR gumbo.h)

if(NOT GUMBO_LIBRARY)
    message(FATAL_ERROR "Gumbo library not found")
endif()
>>>>>>> 7e988cfb

# Core library: HTTP client and crawler (Person A)
add_library(sentinel_core
    src/core/http_client.cpp
    src/core/crawler.cpp
<<<<<<< HEAD
)

target_link_libraries(core
    ${CURL_LIBRARIES}
    ${GUMBO_LIBRARIES}
    OpenSSL::Crypto
=======
)

target_include_directories(sentinel_core PUBLIC
    ${CMAKE_CURRENT_SOURCE_DIR}/src
    ${GUMBO_INCLUDE_DIR}
)

target_link_libraries(sentinel_core PUBLIC
    CURL::libcurl
    ${GUMBO_LIBRARY}
    nlohmann_json::nlohmann_json
)

# Logging library: Hash-chained JSONL logger (Person B)
add_library(sentinel_logging
    src/logging/chain.cpp
)

target_include_directories(sentinel_logging PUBLIC
    ${CMAKE_CURRENT_SOURCE_DIR}/src
)

target_link_libraries(sentinel_logging PUBLIC
    OpenSSL::SSL
    OpenSSL::Crypto
    nlohmann_json::nlohmann_json
)

# Artifacts library: Repro script and test generators (Person B)
add_library(sentinel_artifacts
    src/artifacts/artifacts.cpp
)

target_include_directories(sentinel_artifacts PUBLIC
    ${CMAKE_CURRENT_SOURCE_DIR}/src
>>>>>>> 7e988cfb
)

target_link_libraries(sentinel_artifacts PUBLIC
    OpenSSL::SSL
    OpenSSL::Crypto
    nlohmann_json::nlohmann_json
)

# Budget library: Risk policy and evaluation (Person B)
add_library(sentinel_budget
    src/budget/policy.cpp
)

target_include_directories(sentinel_budget PUBLIC
    ${CMAKE_CURRENT_SOURCE_DIR}/src
)

target_link_libraries(sentinel_budget PUBLIC
    nlohmann_json::nlohmann_json
)

# Main executable
add_executable(sentinel
    src/main.cpp
)
<<<<<<< HEAD
target_link_libraries(sentinel 
    core 
    ${CURL_LIBRARIES} 
    ${GUMBO_LIBRARIES}
    OpenSSL::Crypto
=======

target_link_libraries(sentinel PRIVATE
    sentinel_core
    sentinel_logging
    sentinel_artifacts
    sentinel_budget
)

# Testing with Catch2 (optional)
option(BUILD_TESTS "Build test suite" ON)

if(BUILD_TESTS)
    find_package(Catch2 QUIET)
    
    if(Catch2_FOUND)
        enable_testing()
        
        add_executable(sentinel_tests
            tests/test_chain.cpp
            tests/test_artifacts.cpp
            tests/test_budget.cpp
        )
        
        target_link_libraries(sentinel_tests PRIVATE
            sentinel_logging
            sentinel_artifacts
            sentinel_budget
            Catch2::Catch2
        )
        
        include(CTest)
        include(Catch)
        catch_discover_tests(sentinel_tests)
    else()
        message(STATUS "Catch2 not found, skipping tests")
    endif()
endif()

# Installation
install(TARGETS sentinel DESTINATION bin)
install(FILES 
    ci-policy.yml
    DESTINATION share/sentinel
>>>>>>> 7e988cfb
)<|MERGE_RESOLUTION|>--- conflicted
+++ resolved
@@ -5,18 +5,6 @@
 set(CMAKE_CXX_STANDARD_REQUIRED ON)
 set(CMAKE_EXPORT_COMPILE_COMMANDS ON)
 
-<<<<<<< HEAD
-find_package(PkgConfig REQUIRED)
-pkg_check_modules(GUMBO REQUIRED gumbo)
-find_package(CURL REQUIRED)
-find_package(OpenSSL REQUIRED)
-
-include_directories(
-    ${CURL_INCLUDE_DIRS}
-    ${GUMBO_INCLUDE_DIRS}
-    src/core
-)
-=======
 # Find required packages
 find_package(CURL REQUIRED)
 find_package(OpenSSL REQUIRED)
@@ -29,20 +17,11 @@
 if(NOT GUMBO_LIBRARY)
     message(FATAL_ERROR "Gumbo library not found")
 endif()
->>>>>>> 7e988cfb
 
 # Core library: HTTP client and crawler (Person A)
 add_library(sentinel_core
     src/core/http_client.cpp
     src/core/crawler.cpp
-<<<<<<< HEAD
-)
-
-target_link_libraries(core
-    ${CURL_LIBRARIES}
-    ${GUMBO_LIBRARIES}
-    OpenSSL::Crypto
-=======
 )
 
 target_include_directories(sentinel_core PUBLIC
@@ -78,7 +57,6 @@
 
 target_include_directories(sentinel_artifacts PUBLIC
     ${CMAKE_CURRENT_SOURCE_DIR}/src
->>>>>>> 7e988cfb
 )
 
 target_link_libraries(sentinel_artifacts PUBLIC
@@ -104,13 +82,6 @@
 add_executable(sentinel
     src/main.cpp
 )
-<<<<<<< HEAD
-target_link_libraries(sentinel 
-    core 
-    ${CURL_LIBRARIES} 
-    ${GUMBO_LIBRARIES}
-    OpenSSL::Crypto
-=======
 
 target_link_libraries(sentinel PRIVATE
     sentinel_core
@@ -154,5 +125,4 @@
 install(FILES 
     ci-policy.yml
     DESTINATION share/sentinel
->>>>>>> 7e988cfb
 )