--- conflicted
+++ resolved
@@ -8,18 +8,10 @@
 - libcurl development headers and library installed  
 - gumbo-parser (HTML parsing)
 - nlohmann/json (JSON handling)
-<<<<<<< HEAD
-- libssl development headers and library installed
-
-On Debian/Ubuntu:
-```bash
-sudo apt install build-essential cmake libcurl4-openssl-dev libgumbo-dev nlohmann-json3-dev libssl-dev
-=======
 
 On Debian/Ubuntu:
 ```bash
 sudo apt install build-essential cmake libcurl4-openssl-dev libgumbo-dev nlohmann-json3-dev
->>>>>>> 7e988cfb
 ```
 
 ### Build
